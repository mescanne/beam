/*
 * Licensed to the Apache Software Foundation (ASF) under one
 * or more contributor license agreements.  See the NOTICE file
 * distributed with this work for additional information
 * regarding copyright ownership.  The ASF licenses this file
 * to you under the Apache License, Version 2.0 (the
 * "License"); you may not use this file except in compliance
 * with the License.  You may obtain a copy of the License at
 *
 *     http://www.apache.org/licenses/LICENSE-2.0
 *
 * Unless required by applicable law or agreed to in writing, software
 * distributed under the License is distributed on an "AS IS" BASIS,
 * WITHOUT WARRANTIES OR CONDITIONS OF ANY KIND, either express or implied.
 * See the License for the specific language governing permissions and
 * limitations under the License.
 */
package org.apache.beam.sdk.extensions.timeseries.joins;

import com.google.common.collect.ImmutableList;
import java.io.Serializable;
import java.util.Arrays;
import java.util.Collection;
import java.util.List;
import org.apache.beam.sdk.coders.AvroCoder;
import org.apache.beam.sdk.coders.KvCoder;
import org.apache.beam.sdk.coders.StringUtf8Coder;
import org.apache.beam.sdk.extensions.timeseries.joins.BiTemporalTestUtils.QuoteData;
import org.apache.beam.sdk.extensions.timeseries.joins.BiTemporalTestUtils.TradeData;
import org.apache.beam.sdk.testing.PAssert;
import org.apache.beam.sdk.testing.TestPipeline;
import org.apache.beam.sdk.transforms.*;
import org.apache.beam.sdk.transforms.join.KeyedPCollectionTuple;
import org.apache.beam.sdk.values.*;
import org.joda.time.Duration;
import org.joda.time.Instant;
import org.junit.Rule;
import org.junit.Test;
import org.junit.runner.RunWith;
import org.junit.runners.Parameterized;
import org.junit.runners.Parameterized.Parameters;

/** */
@RunWith(Parameterized.class)
public class BiTemporalFunctionalTests implements Serializable {

  @Parameters
  public static Collection<Void> parameters() {
    // just to run the tests multiple times
    return Arrays.asList(new Void[20]);
  }

  static TupleTag<TradeData> tradeTag = new TupleTag() {};
  static TupleTag<QuoteData> quoteTag = new TupleTag() {};
  static final Duration WINDOW_DURATION = Duration.standardDays(30);

  @Rule public transient TestPipeline p = TestPipeline.create();

  public BiTemporalFunctionalTests(Void ignore) {

  }

  // We will start our timer at 1 sec from the fixed upper boundary of our minute window
  Instant now = Instant.parse("2000-01-01T00:00:00Z");

  @Test
  public void leftStreamBeforeAnyRightStreamValues() {

    Instant now = Instant.parse("2000-01-01T00:00:00Z");

    TimestampedValue<TradeData> tradeStream_BeforeAnyValues =
        TimestampedValue.of(
            BiTemporalTestUtils.createTradeData(
                "FX_1", "Trade@23:59:00.000", now.minus(Duration.standardMinutes(1))),
            now.minus(Duration.standardMinutes(1)));

    List<TimestampedValue<TradeData>> tradeStream = ImmutableList.of(tradeStream_BeforeAnyValues);

    List<TimestampedValue<KV<String, QuoteData>>> rightStream =
        BiTemporalTestUtils.createQuotesList(now, "FX_1", "Quote");

    PCollection<KV<String, QuoteData>> quotes =
        p.apply("Create Quotes", Create.timestamped(rightStream))
            .setCoder(KvCoder.of(StringUtf8Coder.of(), AvroCoder.of(QuoteData.class)));

    PCollection<KV<String, TradeData>> trades =
        p.apply("Create Trades", Create.timestamped(tradeStream))
            .setCoder(AvroCoder.of(TradeData.class))
            .apply("Trade Key", WithKeys.of("FX_1"));

    KeyedPCollectionTuple<String> kct =
        KeyedPCollectionTuple.of(tradeTag, trades).and(quoteTag, quotes);

    PCollection<BiTemporalJoinResult<String, TradeData, QuoteData>> stream =
        kct.apply(
            "BiTemporalStreams",
            BiTemporalStreams.<String, TradeData, QuoteData>join(
                tradeTag, quoteTag, WINDOW_DURATION));

    PAssert.that(stream.apply(new BiTemporalTestUtils.BiTemporalTest())).empty();

    p.run();
  }

  @Test
  public void leftValuesEqualToAndCloseToRightStreamValues() {

    TimestampedValue<TradeData> tradeStream_MiddleOfValues_Exact =
        TimestampedValue.of(
            BiTemporalTestUtils.createTradeData(
                "FX_1", "Trade@00:15:00.000", now.plus(Duration.standardMinutes(15))),
            now.plus(Duration.standardMinutes(15)));

    TimestampedValue<TradeData> tradeStream_MiddleOfValues_MidPoint =
        TimestampedValue.of(
            BiTemporalTestUtils.createTradeData(
                "FX_1",
                "Trade@00:15:00.500",
                now.plus(Duration.standardMinutes(15)).plus(Duration.millis(500))),
            now.plus(Duration.standardMinutes(15)).plus(Duration.millis(500)));

    List<TimestampedValue<TradeData>> tradeStream =
        ImmutableList.of(tradeStream_MiddleOfValues_Exact, tradeStream_MiddleOfValues_MidPoint);

    List<TimestampedValue<KV<String, QuoteData>>> rightStream =
        BiTemporalTestUtils.createQuotesList(now, "FX_1", "Quote");

    PCollection<KV<String, QuoteData>> quotes =
        p.apply("Create Quotes", Create.timestamped(rightStream))
            .setCoder(KvCoder.of(StringUtf8Coder.of(), AvroCoder.of(QuoteData.class)));

    PCollection<KV<String, TradeData>> trades =
        p.apply("Create Trades", Create.timestamped(tradeStream))
            .setCoder(AvroCoder.of(TradeData.class))
            .apply("Trade Key", WithKeys.of("FX_1"));

    KeyedPCollectionTuple<String> kct =
        KeyedPCollectionTuple.of(tradeTag, trades).and(quoteTag, quotes);

    PCollection<BiTemporalJoinResult<String, TradeData, QuoteData>> stream =
        kct.apply(
            "BiTemporalStreams",
            BiTemporalStreams.<String, TradeData, QuoteData>join(
                tradeTag, quoteTag, WINDOW_DURATION));

    PAssert.that(stream.apply(new BiTemporalTestUtils.BiTemporalTest())).containsInAnyOrder(2);

    p.run();
  }

  @Test
  public void leftStreamValuesAfterTheLastRightStreamValues() {

    TimestampedValue<TradeData> tradeStream_AfterAllValues =
        TimestampedValue.of(
            BiTemporalTestUtils.createTradeData(
                "FX_1", "Trade@00:35:00.000", now.plus(Duration.standardMinutes(35))),
            now.plus(Duration.standardMinutes(35)));

    List<TimestampedValue<TradeData>> tradeStream = ImmutableList.of(tradeStream_AfterAllValues);

    List<TimestampedValue<KV<String, QuoteData>>> rightStream =
        BiTemporalTestUtils.createQuotesList(now, "FX_1", "Quote");

    PCollection<KV<String, QuoteData>> quotes =
        p.apply("Create Quotes", Create.timestamped(rightStream))
            .setCoder(KvCoder.of(StringUtf8Coder.of(), AvroCoder.of(QuoteData.class)));

    PCollection<KV<String, TradeData>> trades =
        p.apply("Create Trades", Create.timestamped(tradeStream))
            .setCoder(AvroCoder.of(TradeData.class))
            .apply("Trade Key", WithKeys.of("FX_1"));

    KeyedPCollectionTuple<String> kct =
        KeyedPCollectionTuple.of(tradeTag, trades).and(quoteTag, quotes);

    PCollection<BiTemporalJoinResult<String, TradeData, QuoteData>> stream =
        kct.apply(
            "BiTemporalStreams",
            BiTemporalStreams.<String, TradeData, QuoteData>join(
                tradeTag, quoteTag, WINDOW_DURATION));

    PAssert.that(stream.apply(new BiTemporalTestUtils.BiTemporalTest())).containsInAnyOrder(1);

    p.run();
  }

<<<<<<< HEAD
=======
  @Test
  public void testMultipleKeysMatch() {

    TimestampedValue<KV<String, TradeData>> fx1_tradeStream_MiddleOfValues_Exact =
        TimestampedValue.of(
            KV.of(
                "FX_1",
                BiTemporalTestUtils.createTradeData(
                    "FX_1", "Trade@00:15:00.000", now.plus(Duration.standardMinutes(15)))),
            now.plus(Duration.standardMinutes(15)));

    TimestampedValue<KV<String, TradeData>> fx1_tradeStream_MiddleOfValues_MidPoint =
        TimestampedValue.of(
            KV.of(
                "FX_1",
                BiTemporalTestUtils.createTradeData(
                    "FX_1",
                    "Trade@00:15:00.500",
                    now.plus(Duration.standardMinutes(15)).plus(Duration.millis(500)))),
            now.plus(Duration.standardMinutes(15)).plus(Duration.millis(500)));

    TimestampedValue<KV<String, TradeData>> fx2_tradeStream_MiddleOfValues_Exact =
        TimestampedValue.of(
            KV.of(
                "FX_2",
                BiTemporalTestUtils.createTradeData(
                    "FX_2", "Trade@00:15:00.000", now.plus(Duration.standardMinutes(15)))),
            now.plus(Duration.standardMinutes(15)));

    TimestampedValue<KV<String, TradeData>> fx2_tradeStream_MiddleOfValues_MidPoint =
        TimestampedValue.of(
            KV.of(
                "FX_2",
                BiTemporalTestUtils.createTradeData(
                    "FX_2",
                    "Trade@00:15:00.500",
                    now.plus(Duration.standardMinutes(15)).plus(Duration.millis(500)))),
            now.plus(Duration.standardMinutes(15)).plus(Duration.millis(500)));

    List<TimestampedValue<KV<String, TradeData>>> tradeStream =
        ImmutableList.of(
            fx1_tradeStream_MiddleOfValues_Exact,
            fx1_tradeStream_MiddleOfValues_MidPoint,
            fx2_tradeStream_MiddleOfValues_Exact,
            fx2_tradeStream_MiddleOfValues_MidPoint);

    // Add Key FX_1
    List<TimestampedValue<KV<String, QuoteData>>> rightStream =
        BiTemporalTestUtils.createQuotesList(now, "FX_1", "Quote");

    // Add key FX_2
    rightStream.addAll(BiTemporalTestUtils.createQuotesList(now, "FX_2", "Quote"));

    PCollection<KV<String, QuoteData>> quotes =
        p.apply("Create Quotes", Create.timestamped(rightStream))
            .setCoder(KvCoder.of(StringUtf8Coder.of(), AvroCoder.of(QuoteData.class)));

    PCollection<KV<String, TradeData>> trades =
        p.apply("Create Trades", Create.timestamped(tradeStream))
            .setCoder(KvCoder.of(StringUtf8Coder.of(), AvroCoder.of(TradeData.class)));

    KeyedPCollectionTuple<String> kct =
        KeyedPCollectionTuple.of(tradeTag, trades).and(quoteTag, quotes);

    PCollection<BiTemporalJoinResult<String, TradeData, QuoteData>> stream =
        kct.apply(
            "BiTemporalStreams",
            BiTemporalStreams.<String, TradeData, QuoteData>join(
                tradeTag, quoteTag, WINDOW_DURATION));

    PAssert.that(stream.apply(new BiTemporalTestUtils.BiTemporalTest())).containsInAnyOrder(4);

    p.run();
  }
>>>>>>> f19fefa2
}<|MERGE_RESOLUTION|>--- conflicted
+++ resolved
@@ -185,8 +185,6 @@
     p.run();
   }
 
-<<<<<<< HEAD
-=======
   @Test
   public void testMultipleKeysMatch() {
 
@@ -261,5 +259,4 @@
 
     p.run();
   }
->>>>>>> f19fefa2
 }